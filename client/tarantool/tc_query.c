--- conflicted
+++ resolved
@@ -50,7 +50,7 @@
 
 extern struct tc tc;
 
-static char *tc_query_error(char *fmt, ...) {
+char *tc_query_error(char *fmt, ...) {
 	char msg[256];
 	va_list args;
 	va_start(args, fmt);
@@ -88,21 +88,6 @@
 	return 0;
 }
 
-<<<<<<< HEAD
-=======
-char *tc_query_error(char *fmt, ...) {
-	char msg[256];
-	va_list args;
-	va_start(args, fmt);
-	vsnprintf(msg, sizeof(msg), fmt, args);
-	va_end(args);
-	char *ptr = strdup(msg);
-	if (ptr == NULL)
-		tc_error("memory allocation failed");
-	return ptr;
-}
-
->>>>>>> 9af28f9f
 int tc_query_foreach(tc_query_t cb, void *cba, char **e)
 {
 	int rc = -1;
